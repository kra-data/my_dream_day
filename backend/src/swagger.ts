import { RequestHandler } from 'express';
import swaggerUi from 'swagger-ui-express';
const SWAGGER_BASE = process.env.SWAGGER_BASE_URL || '/';
// Minimal OpenAPI spec for current endpoints
export const swaggerDocument: any = {
  openapi: '3.0.0',
  info: {
    title: 'Employee Project API',
    version: '1.0.0',
    description: 'API documentation for the Employee Project backend'
  },
  servers: [
    { url: SWAGGER_BASE, description: 'Same-origin via reverse proxy' }
  ],
  components: {
    securitySchemes: {
      bearerAuth: {
        type: 'http',
        scheme: 'bearer',
        bearerFormat: 'JWT'
      }
    },
    schemas: {
      LoginRequest: {
        type: 'object',
        required: ['name','phoneLastFour'],
        properties: {
          name: { type: 'string', example: '홍길동' },
          phoneLastFour: { type: 'string', example: '1234' }
        }
      },
      TokenPair: {
        type: 'object',
        properties: {
          accessToken: { type: 'string' },
          refreshToken: { type: 'string' }
        }
      },
      RefreshRequest: {
        type: 'object',
        required: ['token'],
        properties: { token: { type: 'string' } }
      },
      LogoutRequest: {
        type: 'object',
        required: ['token'],
        properties: { token: { type: 'string' } }
      },
      AttendanceRecord: {
        type: 'object',
        properties: {
          id: { type: 'integer' },
          date: { type: 'string', format: 'date' },
          clockInAt: { type: 'string', format: 'date-time' },
          clockOutAt: { type: 'string', format: 'date-time' },
          workedMinutes: { type: 'integer' },
          extraMinutes: { type: 'integer' },
          // 기존 components.schemas.AttendanceRecord.properties 에 아래 한 줄 추가
          settlementId: { type: 'integer', nullable: true, description: '정산 스냅샷 ID(있으면 정산됨)' }

        }
      },
      // 🔽 components.schemas 에 추가
PayrollCycle: {
  type: 'object',
  properties: {
    start: { type: 'string', format: 'date-time', example: '2025-07-07T00:00:00.000Z' },
    end:   { type: 'string', format: 'date-time', example: '2025-08-06T23:59:59.999Z' },
    label: { type: 'string', example: '7월 7일 ~ 8월 6일' },
    startDay: { type: 'integer', minimum: 1, maximum: 28, example: 7 }
  }
},
SettlementStatus: {
  type: 'object',
  properties: {
    status: { type: 'string', enum: ['PENDING','PAID'], example: 'PAID' },
    settlementId: { type: 'integer', nullable: true, example: 123 },
    totalPay: { type: 'integer', nullable: true, example: 2500000 },
    settledAt: { type: 'string', format: 'date-time', nullable: true, example: '2025-08-10T09:00:00.000Z' },
    // 상세 응답에서만 쓰는 보조 필드(있어도 되고 없어도 됨)
    fullyApplied: { type: 'boolean', nullable: true, example: true, description: '사이클 내 모든 근무 기록이 settlementId로 묶였는지' }
  }
},
EmployeePayrollListItem: {
  type: 'object',
  properties: {
    employeeId: { type: 'integer', example: 42 },
    name: { type: 'string', example: '김철수' },
    position: { type: 'string', example: 'STAFF' },
    hourlyPay: { type: 'integer', nullable: true, example: null },
    monthlyPay: { type: 'integer', nullable: true, example: 2500000 },
    workedMinutes: { type: 'integer', example: 14982 },
    extraMinutes: { type: 'integer', example: 0 },
    salary: { type: 'integer', example: 2500000 },
    settlement: { $ref: '#/components/schemas/SettlementStatus' }
  }
},
PayrollByEmployeeSummary: {
  type: 'object',
  properties: {
    employeeCount: { type: 'integer', example: 17 },
    paidCount: { type: 'integer', example: 9 },
    pendingCount: { type: 'integer', example: 8 },
    totalWorkedMinutes: { type: 'integer', example: 23850 }
  }
},
PayrollByEmployeeResponse: {
  type: 'object',
  properties: {
    year: { type: 'integer', example: 2025 },
    month: { type: 'integer', example: 8 },
    cycle: { $ref: '#/components/schemas/PayrollCycle' },
    summary: { $ref: '#/components/schemas/PayrollByEmployeeSummary' },
    employees: {
      type: 'array',
      items: { $ref: '#/components/schemas/EmployeePayrollListItem' }
    },
    paid: {
      type: 'array',
      items: { $ref: '#/components/schemas/EmployeePayrollListItem' }
    },
    pending: {
      type: 'array',
      items: { $ref: '#/components/schemas/EmployeePayrollListItem' }
    }
  }
},
PayrollEmployeeDetailLog: {
  type: 'object',
  properties: {
    id: { type: 'integer', example: 9876 },
    date: { type: 'string', format: 'date', nullable: true, example: '2025-08-03' },
    clockInAt: { type: 'string', format: 'date-time', nullable: true },
    clockOutAt: { type: 'string', format: 'date-time', nullable: true },
    workedMinutes: { type: 'integer', nullable: true, example: 360 },
    extraMinutes: { type: 'integer', nullable: true, example: 0 },
    settlementId: { type: 'integer', nullable: true, example: 123 }
  }
},
PayrollEmployeeDetailResponse: {
  type: 'object',
  properties: {
    year: { type: 'integer', example: 2025 },
    month: { type: 'integer', example: 8 },
    cycle: { $ref: '#/components/schemas/PayrollCycle' },
    settlement: { $ref: '#/components/schemas/SettlementStatus' },
    employee: {
      type: 'object',
      properties: {
        id: { type: 'integer', example: 42 },
        name: { type: 'string', example: '김철수' },
        position: { type: 'string', example: 'STAFF' },
        hourlyPay: { type: 'integer', nullable: true, example: null },
        monthlyPay: { type: 'integer', nullable: true, example: 2500000 }
      }
    },
    daysWorked: { type: 'integer', example: 12 },
    workedMinutes: { type: 'integer', example: 14982 },
    extraMinutes: { type: 'integer', example: 0 },
    salary: { type: 'integer', example: 2500000 },
    logs: {
      type: 'array',
      items: { $ref: '#/components/schemas/PayrollEmployeeDetailLog' }
    }
  }
},
      // ───────────────────────────────
      // Shifts (근무일정) 스키마 추가
      // ───────────────────────────────
      WorkShiftStatus: {
        type: 'string',
        enum: ['SCHEDULED', 'COMPLETED', 'CANCELED'],
        example: 'SCHEDULED'
      },
      WorkShift: {
        type: 'object',
        properties: {
          id:          { type: 'integer', example: 101 },
          shopId:      { type: 'integer', example: 1 },
          employeeId:  { type: 'integer', example: 42 },
          startAt:     { type: 'string', format: 'date-time', example: '2025-09-01T02:00:00.000Z' },
          endAt:       { type: 'string', format: 'date-time', example: '2025-09-01T10:00:00.000Z' },
          status:      { $ref: '#/components/schemas/WorkShiftStatus' },
          // 아래 필드는 선택(DB에 존재하는 경우 문서화)
          createdBy:   { type: 'integer', nullable: true, example: 42 },
          updatedBy:   { type: 'integer', nullable: true, example: 1 },
          createdAt:   { type: 'string', format: 'date-time', nullable: true },
          updatedAt:   { type: 'string', format: 'date-time', nullable: true },
          actualInAt:  { type: 'string', format: 'date-time', nullable: true },
          actualOutAt: { type: 'string', format: 'date-time', nullable: true },
          leftEarly:   { type: 'boolean', nullable: true, example: false },
          notes:       { type: 'string', nullable: true }
        }
      },
      WorkShiftEmployeeLite: {
        type: 'object',
        properties: {
          name:     { type: 'string', example: '김직원' },
          position: { type: 'string', example: 'STAFF' },
          section:  { type: 'string', example: 'HALL' }
        }
      },
      WorkShiftWithEmployee: {
        allOf: [
          { $ref: '#/components/schemas/WorkShift' },
          {
            type: 'object',
            properties: {
              employee: { $ref: '#/components/schemas/WorkShiftEmployeeLite' }
            }
          }
        ]
      },
      // 생성 요청: ISO 모드
      WorkShiftCreateByIso: {
        type: 'object',
        required: ['startAt', 'endAt'],
        properties: {
          startAt: { type: 'string', format: 'date-time', example: '2025-09-01T02:00:00.000Z' },
          endAt:   { type: 'string', format: 'date-time', example: '2025-09-01T10:00:00.000Z' }
        }
      },
      // 생성 요청: Local(HH:MM) 모드
      WorkShiftCreateByLocal: {
        type: 'object',
        required: ['date', 'start', 'end'],
        properties: {
          date:  { type: 'string', example: '2025-09-01', description: 'KST 기준 날짜 (YYYY-MM-DD)' },
          start: { type: 'string', example: '11:00', description: 'KST HH:MM' },
          end:   { type: 'string', example: '19:00', description: 'KST HH:MM' }
        }
      },
      // 생성 요청: oneOf
      WorkShiftCreateRequest: {
        oneOf: [
          { $ref: '#/components/schemas/WorkShiftCreateByIso' },
          { $ref: '#/components/schemas/WorkShiftCreateByLocal' }
        ]
      },
      // 수정 요청
      WorkShiftUpdateRequest: {
        type: 'object',
        properties: {
          startAt: { type: 'string', format: 'date-time' },
          endAt:   { type: 'string', format: 'date-time' },
          status:  { $ref: '#/components/schemas/WorkShiftStatus' }
        }
      },
      WorkShiftListResponse: {
        type: 'array',
        items: { $ref: '#/components/schemas/WorkShift' }
      },
      WorkShiftListWithEmployeeResponse: {
        type: 'array',
        items: { $ref: '#/components/schemas/WorkShiftWithEmployee' }
      },
      DashboardTodaySummary: {
        type: 'object',
        properties: {
          totalEmployees: { type: 'integer', example: 17 },
          checkedIn:      { type: 'integer', example: 9 },
          late:           { type: 'integer', example: 2 },
          absent:         { type: 'integer', example: 1 }
        }
      },
      AttendanceType: {
        type: 'string',
        enum: ['IN','OUT']
      },
      ActiveEmployee: {
        type: 'object',
        properties: {
          employeeId: { type: 'integer', example: 42 },
          name:       { type: 'string', example: '김직원' },
          position:   { type: 'string', nullable: true, example: '파트타이머' },
          section:    { type: 'string', nullable: true, example: '홀' },
          clockInAt:  { type: 'string', format: 'date-time', example: '2025-08-27T09:03:12.000Z' }
        }
      },
      RecentActivity: {
        type: 'object',
        properties: {
          id:            { type: 'integer', example: 1234 },
          type:          { $ref: '#/components/schemas/AttendanceType' },
          employeeId:    { type: 'integer', example: 42 },
          name:          { type: 'string', example: '김직원' },
          position:      { type: 'string', nullable: true, example: '파트타이머' },
          section:       { type: 'string', nullable: true, example: '주방' },
          clockInAt:     { type: 'string', format: 'date-time', nullable: true },
          clockOutAt:    { type: 'string', format: 'date-time', nullable: true },
          workedMinutes: { type: 'integer', nullable: true, example: 285 }
        }
      },
// swaggerDocument.components.schemas 에 추가
MyPageProfile: {
  type: 'object',
  properties: {
    name: { type: 'string', example: '김철수' },
    section: { type: 'string', example: 'HALL' },
    position: { type: 'string', example: 'STAFF' },
    pay: { type: 'integer', example: 2500000 },
    payUnit: { type: 'string', enum: ['MONTHLY','HOURLY'], example: 'MONTHLY' },
    phoneMasked: { type: 'string', example: '010****5432' },
    bank: { type: 'string', nullable: true, example: '국민' },
    bankRegistered: { type: 'boolean', example: false }
  }
},
MyPageCycle: {
  type: 'object',
  properties: {
    start: { type: 'string', format: 'date-time' },
    end:   { type: 'string', format: 'date-time' },
    label: { type: 'string', example: '8월 7일 ~ 9월 6일' },
    startDay: { type: 'integer', minimum: 1, maximum: 28, example: 7 }
  }
},
MyPageCards: {
  type: 'object',
  properties: {
    current: {
      type: 'object',
      properties: {
        amount: { type: 'integer', example: 2500000 },
        status: { type: 'string', enum: ['PENDING','PAID'], example: 'PENDING' },
        cycleStart: { type: 'string', format: 'date-time' },
        cycleEnd: { type: 'string', format: 'date-time' }
      }
    },
    previous: {
      type: 'object',
      properties: {
        amount: { type: 'integer', example: 2500000 },
        status: { type: 'string', enum: ['PENDING','PAID'], example: 'PAID' },
        cycleStart: { type: 'string', format: 'date-time' },
        cycleEnd: { type: 'string', format: 'date-time' },
        settledAt: { type: 'string', format: 'date-time', nullable: true }
      }
    }
  }
},
MyPageMonth: {
  type: 'object',
  properties: {
    year: { type: 'integer', example: 2025 },
    month:{ type: 'integer', example: 8 },
    workedMinutes: { type: 'integer', example: 14982 },
    workedHours: { type: 'number', example: 249.7 },
    basePay: { type: 'integer', example: 3901923 },
    totalPay: { type: 'integer', example: 3948798 }
  }
},
MyPageStats: {
  type: 'object',
  properties: {
    presentDays: { type: 'integer', example: 10 },
    lateCount: { type: 'integer', example: 8 },
    absentCount: { type: 'integer', example: 11 }
  }
},
MyPageSettlementResponse: {
  type: 'object',
  properties: {
    ok: { type: 'boolean', example: true },
    profile: { $ref: '#/components/schemas/MyPageProfile' },
    cycle:   { $ref: '#/components/schemas/MyPageCycle' },
    cards:   { $ref: '#/components/schemas/MyPageCards' },
    month:   { $ref: '#/components/schemas/MyPageMonth' },
    stats:   { $ref: '#/components/schemas/MyPageStats' }
  }
<<<<<<< HEAD
},
AttendanceCreateRequest: {
=======
},AttendanceCreateRequest: {
>>>>>>> 7b3b6261
        type: 'object',
        required: ['shopId', 'type'],
        properties: {
          shopId: { type: 'integer', example: 123 },
          type: { type: 'string', enum: ['IN', 'OUT'] },
<<<<<<< HEAD
          selectedAt: { type: 'string', format: 'date-time', example: '2025-09-05T12:00:00.000Z', description: '확정 저장할 시각(미지정 시 제안 응답)' },
          updateShiftStart: { type: 'boolean', example: false, description: 'IN에서 시프트 시작을 selectedAt으로 수정(겹침 없을 때만)' }
        }
      },
     AttendancePreviewInResponse: {
=======
          preview: { type: 'boolean', example: true, description: 'true면 저장하지 않고 제안만 반환' },
          selectedAt: { type: 'string', format: 'date-time', example: '2025-09-05T12:00:00.000Z', description: '사용자가 확정한 시각(미지정 시 preview 동작)' },
          updateShiftStart: { type: 'boolean', example: false, description: 'IN에서 시프트 시작을 selectedAt으로 수정(겹침 없을 때만)' }
        }
      },
      AttendancePreviewInResponse: {
>>>>>>> 7b3b6261
        type: 'object',
        properties: {
          ok: { type: 'boolean' },
          requiresConfirmation: { type: 'boolean' },
          type: { type: 'string', enum: ['IN'] },
          now: { type: 'string', format: 'date-time' },
          suggestedClockInAt: { type: 'string', format: 'date-time' },
<<<<<<< HEAD
          suggestionReason: { type: 'string', enum: ['ceil_next_half_hour', 'align_to_shift_start', 'clamp_into_shift'] },
=======
          suggestionReason: { type: 'string', enum: ['round_nearest_half_hour', 'align_to_shift_start', 'clamp_into_shift'] },
>>>>>>> 7b3b6261
          allowAdjust: { type: 'boolean' },
          shift: {
            type: 'object',
            nullable: true,
            properties: {
              id: { type: 'integer' },
              plannedStart: { type: 'string', format: 'date-time' },
              plannedEnd: { type: 'string', format: 'date-time' },
              graceInMin: { type: 'integer' }
            }
          }
        }
      },
      AttendancePreviewOutResponse: {
        type: 'object',
        properties: {
          ok: { type: 'boolean' },
          requiresConfirmation: { type: 'boolean' },
          type: { type: 'string', enum: ['OUT'] },
          now: { type: 'string', format: 'date-time' },
          suggestedClockOutAt: { type: 'string', format: 'date-time' },
<<<<<<< HEAD
          suggestionReason: { type: 'string', enum: ['ceil_next_half_hour','floor_prev_half_hour', 'clamp_into_shift'] },
=======
          suggestionReason: { type: 'string', enum: ['floor_prev_half_hour', 'clamp_into_shift'] },
>>>>>>> 7b3b6261
          allowAdjust: { type: 'boolean' },
          shift: {
            type: 'object',
            nullable: true,
            properties: {
              id: { type: 'integer' },
              plannedStart: { type: 'string', format: 'date-time' },
              plannedEnd: { type: 'string', format: 'date-time' },
              graceInMin: { type: 'integer' }
            }
          }
        }
<<<<<<< HEAD
      },
      AttendanceConfirmInResponse: {
        type: 'object',
        properties: {
          ok: { type: 'boolean' },
          message: { type: 'string', example: '출근 완료' },
          clockInAt: { type: 'string', format: 'date-time' },
          shift: {
            type: 'object',
            nullable: true,
            properties: {
              id: { type: 'integer' },
              plannedStart: { type: 'string', format: 'date-time' },
              plannedEnd: { type: 'string', format: 'date-time' }
            }
          }
        }
      },
      AttendanceConfirmOutResponse: {
        type: 'object',
        properties: {
          ok: { type: 'boolean' },
          message: { type: 'string', example: '퇴근 완료' },
          clockOutAt: { type: 'string', format: 'date-time' },
          workedMinutes: { type: 'integer' },
          actualMinutes: { type: 'integer' },
          planned: {
            type: 'object',
            nullable: true,
            properties: { startAt: { type:'string',format:'date-time' }, endAt: { type:'string',format:'date-time' } }
          }
        }
      },




=======
      }
>>>>>>> 7b3b6261
    }
  },
  security: [{ bearerAuth: [] }],
  paths: {
    '/api/health': {
      get: {
        tags: ['Health'],
        summary: 'Health check',
        responses: {
          '200': {
            description: 'Server is healthy'
          }
        }
      }
    },
    '/api/auth/login': {
      post: {
        tags: ['Auth'],
        summary: 'Login with name and phone last 4 digits',
        requestBody: {
          required: true,
          content: {
            'application/json': { schema: { $ref: '#/components/schemas/LoginRequest' } }
          }
        },
        responses: {
          '200': { description: 'Tokens returned', content: { 'application/json': { schema: { $ref: '#/components/schemas/TokenPair' } } } },
          '401': {
            description: 'Invalid credentials'
          }
        }
      }
    },
    '/api/auth/refresh': {
      post: {
        tags: ['Auth'],
        summary: 'Refresh access token',
        requestBody: {
          required: true,
          content: {
            'application/json': { schema: { $ref: '#/components/schemas/RefreshRequest' } }
          }
        },
        responses: {
          '200': { description: 'New access token' },
          '403': { description: 'Invalid refresh token' }
        }
      }
    },
    '/api/auth/logout': {
      post: {
        tags: ['Auth'],
        summary: 'Logout and invalidate refresh token',
        requestBody: {
          required: true,
          content: {
            'application/json': { schema: { $ref: '#/components/schemas/LogoutRequest' } }
          }
        },
        responses: { '200': { description: 'Logged out' } }
      }
    },
    '/api/auth/validate': {
      get: {
        tags: ['Auth'],
        summary: 'Validate Bearer access token',
        parameters: [
          {
            name: 'Authorization',
            in: 'header',
            required: true,
            schema: { type: 'string', example: 'Bearer <token>' }
          }
        ],
        responses: { '200': { description: 'Token info' }, '401': { description: 'Invalid' } }
      }
    },
<<<<<<< HEAD

=======
>>>>>>> 7b3b6261
    '/api/attendance/me': {
      get: {
        tags: ['Attendance'],
        summary: '내 출퇴근 기록(커서 기반) 조회',
        parameters: [
          { name: 'start', in: 'query', schema: { type: 'string', format: 'date' } },
          { name: 'end',   in: 'query', schema: { type: 'string', format: 'date' } },
          { name: 'cursor',in: 'query', schema: { type: 'integer' } },
          { name: 'limit', in: 'query', schema: { type: 'integer', default: 10 } }
        ],
        responses: { '200': { description: 'OK', content: { 'application/json': { schema: { type: 'object', properties: { records: { type: 'array', items: { $ref: '#/components/schemas/AttendanceRecord' } }, nextCursor: { type: 'integer', nullable: true } } } } } } }
      }
    },
    '/api/attendance/me/status': {
      get: {
        tags: ['Attendance'],
        summary: '내 현재 출근 상태',
        responses: { '200': { description: 'OK' } }
      }
    },
    '/api/attendance/admin/shops/{shopId}/attendance': {
      get: {
        tags: ['Attendance (Admin)'],
        summary: '가게 출퇴근 기록 조회(커서 기반)',
        parameters: [
          { name: 'shopId', in: 'path', required: true, schema: { type: 'integer' } },
          { name: 'start', in: 'query', schema: { type: 'string', format: 'date' } },
          { name: 'end',   in: 'query', schema: { type: 'string', format: 'date' } },
          { name: 'employeeId', in: 'query', schema: { type: 'integer' } },
          { name: 'cursor', in: 'query', schema: { type: 'integer' } },
          { name: 'limit', in: 'query', schema: { type: 'integer', default: 10 } }
        ],
        responses: { '200': { description: 'OK' } }
      }
    },
    '/api/attendance/admin/shops/{shopId}/attendance/employees/{employeeId}': {
      post: {
        tags: ['Attendance (Admin)'],
        summary: '관리자 출퇴근 생성/마감',
        parameters: [
          { name: 'shopId', in: 'path', required: true, schema: { type: 'integer' } },
          { name: 'employeeId', in: 'path', required: true, schema: { type: 'integer' } }
        ],
        requestBody: {
          required: true,
          content: {
            'application/json': {
              schema: {
                type: 'object',
                properties: {
                  clockInAt: { type: 'string', format: 'date-time' },
                  clockOutAt: { type: 'string', format: 'date-time' }
                }
              }
            }
          }
        },
        responses: {
          '201': { description: 'Created or closed' },
          '400': { description: 'Invalid payload' },
          '403': { description: 'Forbidden' },
          '404': { description: 'Not Found' }
        }
      }
    },
    '/api/attendance/admin/shops/{shopId}/attendance/records/{id}': {
      put: {
        tags: ['Attendance (Admin)'],
        summary: '관리자 출퇴근 기록 수정',
        parameters: [
          { name: 'shopId', in: 'path', required: true, schema: { type: 'integer' } },
          { name: 'id', in: 'path', required: true, schema: { type: 'integer' } }
        ],
        requestBody: {
          required: true,
          content: {
            'application/json': {
              schema: {
                type: 'object',
                properties: {
                  clockInAt: { type: 'string', format: 'date-time' },
                  clockOutAt: { type: 'string', format: 'date-time' }
                }
              }
            }
          }
        },
        responses: {
          '200': { description: 'Updated' },
          '400': { description: 'Invalid payload' },
          '403': { description: 'Forbidden' },
          '404': { description: 'Not Found' }
        }
      }
    },
    '/api/admin/shops': {
      get: { tags: ['Admin'], summary: '매장 목록', responses: { '200': { description: 'OK' } } },
      post: { tags: ['Admin'], summary: '매장 생성', responses: { '201': { description: 'Created' }, '400': { description: 'Invalid payload' } } }
    },
    '/api/admin/shops/{shopId}': {
      put:  { tags: ['Admin'], summary: '매장 수정', parameters: [{ name: 'shopId', in: 'path', required: true, schema: { type: 'integer' } }], responses: { '200': { description: 'OK' }, '404': { description: 'Not Found' } } },
      delete: { tags: ['Admin'], summary: '매장 삭제', parameters: [{ name: 'shopId', in: 'path', required: true, schema: { type: 'integer' } }], responses: { '204': { description: 'No Content' } } }
    },
    '/api/admin/shops/{shopId}/employees': {
      get: { tags: ['Admin'], summary: '직원 목록', parameters: [{ name: 'shopId', in: 'path', required: true, schema: { type: 'integer' } }], responses: { '200': { description: 'OK' } } },
      post: { tags: ['Admin'], summary: '직원 생성', parameters: [{ name: 'shopId', in: 'path', required: true, schema: { type: 'integer' } }], responses: { '201': { description: 'Created' }, '400': { description: 'Invalid payload' } } }
    },
    '/api/admin/shops/{shopId}/employees/{employeeId}': {
      put:  { tags: ['Admin'], summary: '직원 수정', parameters: [{ name: 'shopId', in: 'path', required: true, schema: { type: 'integer' } }, { name: 'employeeId', in: 'path', required: true, schema: { type: 'integer' } }], responses: { '200': { description: 'OK' }, '404': { description: 'Not Found' } } },
      delete:{ tags: ['Admin'], summary: '직원 삭제', parameters: [{ name: 'shopId', in: 'path', required: true, schema: { type: 'integer' } }, { name: 'employeeId', in: 'path', required: true, schema: { type: 'integer' } }], responses: { '204': { description: 'No Content' } } }
    },
    '/api/admin/shops/{shopId}/payroll/export': {
      get: { tags: ['Payroll'], summary: '급여 엑셀 다운로드', parameters: [ { name:'shopId',in:'path',required:true,schema:{type:'integer'} }, { name:'start',in:'query',required:true,schema:{type:'string',format:'date'} }, { name:'end',in:'query',required:true,schema:{type:'string',format:'date'} } ], responses: { '200': { description: 'Excel stream' } } }
    },
    '/api/admin/shops/{shopId}/payroll/dashboard': {
      get: { tags: ['Payroll'], summary: '급여 대시보드', parameters: [ { name:'shopId',in:'path',required:true,schema:{type:'integer'} }, { name:'year',in:'query',schema:{type:'integer'} }, { name:'month',in:'query',schema:{type:'integer'} } ], responses: { '200': { description: 'OK' } } }
    },
    '/api/admin/shops/{shopId}/payroll/employees': {
      get: { tags: ['Payroll'], summary: '직원별 급여 목록', parameters: [ { name:'shopId',in:'path',required:true,schema:{type:'integer'} }, { name:'year',in:'query',schema:{type:'integer'} }, { name:'month',in:'query',schema:{type:'integer'} } ], // 기존 paths['/api/admin/shops/{shopId}/payroll/employees'].get.responses 를 아래로 교체
responses: {
  '200': {
    description: 'OK',
    content: {
      'application/json': {
        schema: { $ref: '#/components/schemas/PayrollByEmployeeResponse' },
        examples: {
          sample: {
            value: {
              year: 2025,
              month: 8,
              cycle: {
                start: '2025-07-07T00:00:00.000Z',
                end:   '2025-08-06T23:59:59.999Z',
                label: '7월 7일 ~ 8월 6일',
                startDay: 7
              },
              summary: {
                employeeCount: 2,
                paidCount: 1,
                pendingCount: 1,
                totalWorkedMinutes: 28182
              },
              employees: [
                {
                  employeeId: 1, name: '김철수', position: 'STAFF',
                  hourlyPay: null, monthlyPay: 2500000,
                  workedMinutes: 14982, extraMinutes: 0, salary: 2500000,
                  settlement: { status: 'PAID', settlementId: 10, settledAt: '2025-08-10T09:00:00.000Z', totalPay: 2500000 }
                },
                {
                  employeeId: 2, name: '이영희', position: 'PART_TIME',
                  hourlyPay: 12000, monthlyPay: null,
                  workedMinutes: 13200, extraMinutes: 0, salary: 2640000,
                  settlement: { status: 'PENDING', settlementId: null, settledAt: null, totalPay: null }
                }
              ],
              paid: [
                {
                  employeeId: 1, name: '김철수', position: 'STAFF',
                  hourlyPay: null, monthlyPay: 2500000,
                  workedMinutes: 14982, extraMinutes: 0, salary: 2500000,
                  settlement: { status: 'PAID', settlementId: 10, settledAt: '2025-08-10T09:00:00.000Z', totalPay: 2500000 }
                }
              ],
              pending: [
                {
                  employeeId: 2, name: '이영희', position: 'PART_TIME',
                  hourlyPay: 12000, monthlyPay: null,
                  workedMinutes: 13200, extraMinutes: 0, salary: 2640000,
                  settlement: { status: 'PENDING', settlementId: null, settledAt: null, totalPay: null }
                }
              ]
            }
          }
        }
      }
    }
  }
}
 }
    },
    '/api/admin/shops/{shopId}/payroll/employees/{employeeId}': {
      get: { tags: ['Payroll'], summary: '직원 월별 급여 상세', parameters: [ { name:'shopId',in:'path',required:true,schema:{type:'integer'} }, { name:'employeeId',in:'path',required:true,schema:{type:'integer'} }, { name:'year',in:'query',schema:{type:'integer'} }, { name:'month',in:'query',schema:{type:'integer'} } ], // 기존 paths['/api/admin/shops/{shopId}/payroll/employees/{employeeId}'].get.responses 를 아래로 교체
responses: {
  '200': {
    description: 'OK',
    content: {
      'application/json': {
        schema: { $ref: '#/components/schemas/PayrollEmployeeDetailResponse' },
        examples: {
          sample: {
            value: {
              year: 2025,
              month: 8,
              cycle: {
                start: '2025-07-07T00:00:00.000Z',
                end:   '2025-08-06T23:59:59.999Z',
                label: '7월 7일 ~ 8월 6일',
                startDay: 7
              },
              settlement: {
                status: 'PAID',
                settlementId: 10,
                totalPay: 2500000,
                settledAt: '2025-08-10T09:00:00.000Z',
                fullyApplied: true
              },
              employee: {
                id: 1, name: '김철수', position: 'STAFF',
                hourlyPay: null, monthlyPay: 2500000
              },
              daysWorked: 12,
              workedMinutes: 14982,
              extraMinutes: 0,
              salary: 2500000,
              logs: [
                {
                  id: 901,
                  date: '2025-08-01',
                  clockInAt: '2025-08-01T00:05:00.000Z',
                  clockOutAt: '2025-08-01T09:00:00.000Z',
                  workedMinutes: 535,
                  extraMinutes: 0,
                  settlementId: 10
                },
                {
                  id: 902,
                  date: '2025-08-02',
                  clockInAt: '2025-08-02T00:03:00.000Z',
                  clockOutAt: '2025-08-02T09:01:00.000Z',
                  workedMinutes: 538,
                  extraMinutes: 0,
                  settlementId: 10
                }
              ]
            }
          }
        }
      }
    }
  },
  '404': { description: 'Not Found' }
}
}
    },
    '/api/admin/shops/{shopId}/payroll/employees/{employeeId}/summary': {
      get: { tags: ['Payroll'], summary: '직원 월별 요약', parameters: [ { name:'shopId',in:'path',required:true,schema:{type:'integer'} }, { name:'employeeId',in:'path',required:true,schema:{type:'integer'} }, { name:'year',in:'query',schema:{type:'integer'} }, { name:'month',in:'query',schema:{type:'integer'} } ], responses: { '200': { description: 'OK' } } }
    },
    '/api/admin/shops/{shopId}/qr': {
      get: { tags: ['QR'], summary: '매장 QR PNG 생성', parameters: [ { name:'shopId',in:'path',required:true,schema:{type:'integer'} }, { name:'download',in:'query',schema:{type:'integer', minimum:0, maximum:1} }, { name:'format', in:'query', schema:{ type:'string', enum:['raw','base64','json'] }, description:'QR 페이로드 포맷 (기본 raw)' } ], responses: { '200': { description: 'PNG' }, '404': { description: 'Not Found' } } }
    },
    // ... 기존 paths 아래에 이어서 추가
    '/api/admin/shops/{shopId}/dashboard/today': {
      get: {
        tags: ['Dashboard'],
        summary: '오늘 현황(전체 · 출근 · 지각 · 결근)',
        parameters: [
          { name: 'shopId', in: 'path', required: true, schema: { type: 'integer' } }
        ],
        responses: {
          '200': {
            description: 'OK',
            content: {
              'application/json': {
                schema: { $ref: '#/components/schemas/DashboardTodaySummary' }
              }
            }
          }
        }
      }
    },
    '/api/admin/shops/{shopId}/dashboard/active': {
      get: {
        tags: ['Dashboard'],
        summary: '실시간 근무자 목록(OUT 미기록)',
        parameters: [
          { name: 'shopId', in: 'path', required: true, schema: { type: 'integer' } }
        ],
        responses: {
          '200': {
            description: 'OK',
            content: {
              'application/json': {
                schema: {
                  type: 'array',
                  items: { $ref: '#/components/schemas/ActiveEmployee' }
                }
              }
            }
          }
        }
      }
    },
    '/api/admin/shops/{shopId}/dashboard/recent': {
      get: {
        tags: ['Dashboard'],
        summary: '최근 출‧퇴근 활동',
        parameters: [
          { name: 'shopId', in: 'path', required: true, schema: { type: 'integer' } },
          {
            name: 'limit', in: 'query',
            description: '최대 100 (기본 30)',
            schema: { type: 'integer', minimum: 1, maximum: 100, default: 30 }
          }
        ],
        responses: {
          '200': {
            description: 'OK',
            content: {
              'application/json': {
                schema: {
                  type: 'array',
                  items: { $ref: '#/components/schemas/RecentActivity' }
                }
              }
            }
          },
          '400': { description: 'Invalid limit' }
        }
      }
    },
// swaggerDocument.paths 에 추가
'/api/my/settlement': {
  get: {
    tags: ['Payroll'],
    summary: '마이페이지 정산/프로필/통계',
    security: [{ bearerAuth: [] }],
    parameters: [
      {
        name: 'anchor',
        in: 'query',
        required: false,
        schema: { type: 'string', format: 'date-time' },
        description: '기준 시각(KST 기준 사이클/월 계산 anchor). 기본값: 현재 시각'
      },
      {
        name: 'cycleStartDay',
        in: 'query',
        required: false,
        schema: { type: 'integer', minimum: 1, maximum: 28 },
        description: '사이클 시작일(숫자). 기본: 매장 payday 또는 환경변수'
      }
    ],
    responses: {
      '200': {
        description: 'OK',
        content: {
          'application/json': { schema: { $ref: '#/components/schemas/MyPageSettlementResponse' } }
        }
      },
      '401': { description: 'Unauthorized' }
    }
  }
},
'/api/admin/shops/{shopId}/settlements/employees/{employeeId}': {
  post: {
    tags: ['Payroll'],
    summary: '지난 사이클 정산(스냅샷 저장)',
    security: [{ bearerAuth: [] }],
    parameters: [
      { name: 'shopId', in: 'path', required: true, schema: { type: 'integer' } },
      { name: 'employeeId', in: 'path', required: true, schema: { type: 'integer' } }
    ],
    responses: {
      '201': { description: 'Created', content: { 'application/json': { schema: { $ref: '#/components/schemas/SettlePreviousResponse' } } } },
      '401': { description: 'Unauthorized' },
      '403': { description: 'Forbidden' },
      '404': { description: 'Not Found' }
   }
 }
},
    '/api/my/workshifts': {
      get: {
        tags: ['Shifts'],
        summary: '내 근무일정 목록',
        security: [{ bearerAuth: [] }],
        parameters: [
          { name: 'from', in: 'query', required: false, schema: { type: 'string', format: 'date-time' } },
          { name: 'to',   in: 'query', required: false, schema: { type: 'string', format: 'date-time' } },
          { name: 'status', in: 'query', required: false, schema: { $ref: '#/components/schemas/WorkShiftStatus' } }
        ],
        responses: {
          '200': {
            description: 'OK',
            content: {
              'application/json': {
                schema: { $ref: '#/components/schemas/WorkShiftListResponse' },
                examples: {
                  sample: {
                    value: [
                      { id: 101, shopId: 1, employeeId: 42, startAt: '2025-09-01T02:00:00.000Z', endAt: '2025-09-01T10:00:00.000Z', status: 'SCHEDULED' }
                    ]
                  }
                }
              }
            }
          },
          '401': { description: 'Unauthorized' }
        }
      },
      post: {
        tags: ['Shifts'],
        summary: '내 근무일정 생성',
        security: [{ bearerAuth: [] }],
        requestBody: {
          required: true,
          content: {
            'application/json': {
              schema: { $ref: '#/components/schemas/WorkShiftCreateRequest' },
              examples: {
                iso:   { value: { startAt: '2025-09-01T02:00:00.000Z', endAt: '2025-09-01T10:00:00.000Z' } },
                local: { value: { date: '2025-09-01', start: '11:00', end: '19:00' } }
              }
            }
          }
        },
        responses: {
          '201': {
            description: 'Created',
            content: {
              'application/json': {
                schema: { $ref: '#/components/schemas/WorkShift' }
              }
            }
          },
          '400': { description: 'Invalid payload' },
          '401': { description: 'Unauthorized' },
          '409': { description: 'Conflict (overlap)' }
        }
      }
    },

    '/api/admin/shops/{shopId}/workshifts': {
      get: {
        tags: ['Shifts (Admin)'],
        summary: '가게 전체 근무일정 목록',
        security: [{ bearerAuth: [] }],
        parameters: [
          { name: 'shopId', in: 'path', required: true, schema: { type: 'integer' } },
          { name: 'from',   in: 'query', required: false, schema: { type: 'string', format: 'date-time' } },
          { name: 'to',     in: 'query', required: false, schema: { type: 'string', format: 'date-time' } },
          { name: 'employeeId', in: 'query', required: false, schema: { type: 'integer' } },
          { name: 'status', in: 'query', required: false, schema: { $ref: '#/components/schemas/WorkShiftStatus' } }
        ],
        responses: {
          '200': {
            description: 'OK',
            content: {
              'application/json': {
                schema: { $ref: '#/components/schemas/WorkShiftListWithEmployeeResponse' },
                examples: {
                  sample: {
                    value: [
                      {
                        id: 201, shopId: 1, employeeId: 42,
                        startAt: '2025-09-01T02:00:00.000Z', endAt: '2025-09-01T10:00:00.000Z', status: 'SCHEDULED',
                        employee: { name: '김직원', position: 'STAFF', section: 'HALL',pay:20000,payUnit:"HOURLY"  }
                      }
                    ]
                  }
                }
              }
            }
          },
          '401': { description: 'Unauthorized' },
          '403': { description: 'Forbidden' }
        }
      }
    },
    '/api/attendance': {
      post: {
        tags: ['Attendance'],
       summary: '출퇴근 기록 생성/확정 (IN=올림·시프트맞춤, OUT=반내림·시프트맞춤). selectedAt 없으면 제안만 반환',
        security: [{ bearerAuth: [] }],
        requestBody: {
          required: true,
          content: {
            'application/json': {
              schema: { $ref: '#/components/schemas/AttendanceCreateRequest' }
            }
          }
        },
        responses: {
          '200': {
            description: 'OK (제안 또는 확정)',
            content: {
              'application/json': {
                schema: {
                  oneOf: [
                    { $ref: '#/components/schemas/AttendancePreviewInResponse' },
                    { $ref: '#/components/schemas/AttendancePreviewOutResponse' },
                    { $ref: '#/components/schemas/AttendanceConfirmInResponse' },
                    { $ref: '#/components/schemas/AttendanceConfirmOutResponse' }
                  ]
                },
                                examples: {
                  suggestIn:  { value: { ok:true, requiresConfirmation:true, type:'IN',  now:'2025-09-05T08:05:00.000Z', suggestedClockInAt:'2025-09-05T08:30:00.000Z', suggestionReason:'ceil_next_half_hour', allowAdjust:true, shift:null } },
                  suggestOut: { value: { ok:true, requiresConfirmation:true, type:'OUT', now:'2025-09-05T13:05:00.000Z', suggestedClockOutAt:'2025-09-05T13:00:00.000Z', suggestionReason:'floor_prev_half_hour',   allowAdjust:true, shift:null } },
                  confirmIn:  { value: { ok:true, message:'출근 완료', clockInAt:'2025-09-05T08:30:00.000Z', shift:null } },
                  confirmOut: { value: { ok:true, message:'퇴근 완료', clockOutAt:'2025-09-05T13:00:00.000Z', workedMinutes:480, actualMinutes:505, planned:{ startAt:'2025-09-05T00:00:00.000Z', endAt:'2025-09-05T09:00:00.000Z' } } }
                }
             }
            }
          },
          '400': { description: 'Bad Request (잘못된 selectedAt, 순서 위반 등)' },
          '403': { description: 'Forbidden (다른 가게 QR)' }
        }
      }
    },

    '/api/admin/shops/{shopId}/employees/{employeeId}/workshifts': {
      post: {
        tags: ['Shifts (Admin)'],
        summary: '특정 직원 근무일정 생성',
        security: [{ bearerAuth: [] }],
        parameters: [
          { name: 'shopId', in: 'path', required: true, schema: { type: 'integer' } },
          { name: 'employeeId', in: 'path', required: true, schema: { type: 'integer' } }
        ],
        requestBody: {
          required: true,
          content: {
            'application/json': {
              schema: { $ref: '#/components/schemas/WorkShiftCreateRequest' },
              examples: {
                iso:   { value: { startAt: '2025-09-02T02:00:00.000Z', endAt: '2025-09-02T10:00:00.000Z' } },
                local: { value: { date: '2025-09-02', start: '11:00', end: '19:00' } }
              }
            }
          }
        },
        responses: {
          '201': {
            description: 'Created',
            content: {
              'application/json': { schema: { $ref: '#/components/schemas/WorkShift' } }
            }
          },
          '400': { description: 'Invalid payload' },
          '401': { description: 'Unauthorized' },
          '403': { description: 'Forbidden' },
          '404': { description: 'Not Found' },
          '409': { description: 'Conflict (overlap)' }
        }
      }
    },
    '/api/attendance': {
      post: {
        tags: ['Attendance'],
        summary: '출퇴근 기록 생성/확정 (IN=반올림·시프트맞춤, OUT=반내림·시프트맞춤). preview=true면 제안만 반환',
        security: [{ bearerAuth: [] }],
        requestBody: {
          required: true,
          content: {
            'application/json': {
              schema: { $ref: '#/components/schemas/AttendanceCreateRequest' }
            }
          }
        },
        responses: {
          '200': {
            description: 'OK (preview 또는 확정)',
            content: {
              'application/json': {
                schema: {
                  oneOf: [
                    { $ref: '#/components/schemas/AttendancePreviewInResponse' },
                    { $ref: '#/components/schemas/AttendancePreviewOutResponse' }
                  ]
                }
              }
            }
          },
          '400': { description: 'Bad Request' },
          '403': { description: 'Forbidden' }
        }
      }
    },

    '/api/admin/shops/{shopId}/workshifts/{shiftId}': {
      put: {
        tags: ['Shifts (Admin)'],
        summary: '근무일정 수정',
        security: [{ bearerAuth: [] }],
        parameters: [
          { name: 'shopId', in: 'path', required: true, schema: { type: 'integer' } },
          { name: 'shiftId', in: 'path', required: true, schema: { type: 'integer' } }
        ],
        requestBody: {
          required: true,
          content: {
            'application/json': {
              schema: { $ref: '#/components/schemas/WorkShiftUpdateRequest' },
              example: { startAt: '2025-09-01T03:00:00.000Z', endAt: '2025-09-01T11:00:00.000Z', status: 'SCHEDULED' }
            }
          }
        },
        responses: {
          '200': { description: 'Updated', content: { 'application/json': { schema: { $ref: '#/components/schemas/WorkShift' } } } },
          '400': { description: 'Invalid payload' },
          '401': { description: 'Unauthorized' },
          '403': { description: 'Forbidden' },
          '404': { description: 'Not Found' },
          '409': { description: 'Conflict (overlap)' }
        }
      },
      delete: {
        tags: ['Shifts (Admin)'],
        summary: '근무일정 삭제',
        security: [{ bearerAuth: [] }],
        parameters: [
          { name: 'shopId', in: 'path', required: true, schema: { type: 'integer' } },
          { name: 'shiftId', in: 'path', required: true, schema: { type: 'integer' } }
        ],
        responses: {
          '204': { description: 'No Content' },
          '401': { description: 'Unauthorized' },
          '403': { description: 'Forbidden' },
          '404': { description: 'Not Found' }
        }
      }
    },



  }
};

export const swaggerServe: RequestHandler[] = swaggerUi.serve;

export const swaggerSetup = swaggerUi.setup(swaggerDocument, {
  swaggerOptions: {
    persistAuthorization: true, // 🔐 브라우저 새로고침해도 Authorization 유지
  },
});


<|MERGE_RESOLUTION|>--- conflicted
+++ resolved
@@ -367,31 +367,18 @@
     month:   { $ref: '#/components/schemas/MyPageMonth' },
     stats:   { $ref: '#/components/schemas/MyPageStats' }
   }
-<<<<<<< HEAD
 },
 AttendanceCreateRequest: {
-=======
-},AttendanceCreateRequest: {
->>>>>>> 7b3b6261
         type: 'object',
         required: ['shopId', 'type'],
         properties: {
           shopId: { type: 'integer', example: 123 },
           type: { type: 'string', enum: ['IN', 'OUT'] },
-<<<<<<< HEAD
           selectedAt: { type: 'string', format: 'date-time', example: '2025-09-05T12:00:00.000Z', description: '확정 저장할 시각(미지정 시 제안 응답)' },
           updateShiftStart: { type: 'boolean', example: false, description: 'IN에서 시프트 시작을 selectedAt으로 수정(겹침 없을 때만)' }
         }
       },
      AttendancePreviewInResponse: {
-=======
-          preview: { type: 'boolean', example: true, description: 'true면 저장하지 않고 제안만 반환' },
-          selectedAt: { type: 'string', format: 'date-time', example: '2025-09-05T12:00:00.000Z', description: '사용자가 확정한 시각(미지정 시 preview 동작)' },
-          updateShiftStart: { type: 'boolean', example: false, description: 'IN에서 시프트 시작을 selectedAt으로 수정(겹침 없을 때만)' }
-        }
-      },
-      AttendancePreviewInResponse: {
->>>>>>> 7b3b6261
         type: 'object',
         properties: {
           ok: { type: 'boolean' },
@@ -399,11 +386,7 @@
           type: { type: 'string', enum: ['IN'] },
           now: { type: 'string', format: 'date-time' },
           suggestedClockInAt: { type: 'string', format: 'date-time' },
-<<<<<<< HEAD
           suggestionReason: { type: 'string', enum: ['ceil_next_half_hour', 'align_to_shift_start', 'clamp_into_shift'] },
-=======
-          suggestionReason: { type: 'string', enum: ['round_nearest_half_hour', 'align_to_shift_start', 'clamp_into_shift'] },
->>>>>>> 7b3b6261
           allowAdjust: { type: 'boolean' },
           shift: {
             type: 'object',
@@ -425,11 +408,7 @@
           type: { type: 'string', enum: ['OUT'] },
           now: { type: 'string', format: 'date-time' },
           suggestedClockOutAt: { type: 'string', format: 'date-time' },
-<<<<<<< HEAD
           suggestionReason: { type: 'string', enum: ['ceil_next_half_hour','floor_prev_half_hour', 'clamp_into_shift'] },
-=======
-          suggestionReason: { type: 'string', enum: ['floor_prev_half_hour', 'clamp_into_shift'] },
->>>>>>> 7b3b6261
           allowAdjust: { type: 'boolean' },
           shift: {
             type: 'object',
@@ -442,7 +421,6 @@
             }
           }
         }
-<<<<<<< HEAD
       },
       AttendanceConfirmInResponse: {
         type: 'object',
@@ -480,9 +458,6 @@
 
 
 
-=======
-      }
->>>>>>> 7b3b6261
     }
   },
   security: [{ bearerAuth: [] }],
@@ -558,23 +533,6 @@
           }
         ],
         responses: { '200': { description: 'Token info' }, '401': { description: 'Invalid' } }
-      }
-    },
-<<<<<<< HEAD
-
-=======
->>>>>>> 7b3b6261
-    '/api/attendance/me': {
-      get: {
-        tags: ['Attendance'],
-        summary: '내 출퇴근 기록(커서 기반) 조회',
-        parameters: [
-          { name: 'start', in: 'query', schema: { type: 'string', format: 'date' } },
-          { name: 'end',   in: 'query', schema: { type: 'string', format: 'date' } },
-          { name: 'cursor',in: 'query', schema: { type: 'integer' } },
-          { name: 'limit', in: 'query', schema: { type: 'integer', default: 10 } }
-        ],
-        responses: { '200': { description: 'OK', content: { 'application/json': { schema: { type: 'object', properties: { records: { type: 'array', items: { $ref: '#/components/schemas/AttendanceRecord' } }, nextCursor: { type: 'integer', nullable: true } } } } } } }
       }
     },
     '/api/attendance/me/status': {
@@ -1110,38 +1068,6 @@
         }
       }
     },
-    '/api/attendance': {
-      post: {
-        tags: ['Attendance'],
-        summary: '출퇴근 기록 생성/확정 (IN=반올림·시프트맞춤, OUT=반내림·시프트맞춤). preview=true면 제안만 반환',
-        security: [{ bearerAuth: [] }],
-        requestBody: {
-          required: true,
-          content: {
-            'application/json': {
-              schema: { $ref: '#/components/schemas/AttendanceCreateRequest' }
-            }
-          }
-        },
-        responses: {
-          '200': {
-            description: 'OK (preview 또는 확정)',
-            content: {
-              'application/json': {
-                schema: {
-                  oneOf: [
-                    { $ref: '#/components/schemas/AttendancePreviewInResponse' },
-                    { $ref: '#/components/schemas/AttendancePreviewOutResponse' }
-                  ]
-                }
-              }
-            }
-          },
-          '400': { description: 'Bad Request' },
-          '403': { description: 'Forbidden' }
-        }
-      }
-    },
 
     '/api/admin/shops/{shopId}/workshifts/{shiftId}': {
       put: {
